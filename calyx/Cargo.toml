[package]
name = "calyx"
version = "0.1.0"
authors = ["Samuel Thomas <sgt43@cornell.edu>", "Kenneth Fang <kwf37@cornell.edu>"]
edition = "2018"
build = false
# build = "build.rs"

[dependencies]
structopt = "~0.3"
quickcheck = "0.9.0"
petgraph = "~0.4"
better-panic = "~0.2"
pretty = "~0.7"
sexpy = "~0.5"
<<<<<<< HEAD
=======
itertools = "~0.7"
>>>>>>> df0aefeb

# [build-dependencies]
# clap = "2.33"
# structopt = "~0.3"<|MERGE_RESOLUTION|>--- conflicted
+++ resolved
@@ -13,10 +13,7 @@
 better-panic = "~0.2"
 pretty = "~0.7"
 sexpy = "~0.5"
-<<<<<<< HEAD
-=======
 itertools = "~0.7"
->>>>>>> df0aefeb
 
 # [build-dependencies]
 # clap = "2.33"
