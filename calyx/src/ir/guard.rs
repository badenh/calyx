use super::{Port, RRC};
use std::rc::Rc;

/// An assignment guard which has pointers to the various ports from which it reads.
#[derive(Debug, Clone)]
pub enum Guard {
    And(Vec<Guard>),
    Or(Vec<Guard>),
    Eq(Box<Guard>, Box<Guard>),
    Neq(Box<Guard>, Box<Guard>),
    Gt(Box<Guard>, Box<Guard>),
    Lt(Box<Guard>, Box<Guard>),
    Geq(Box<Guard>, Box<Guard>),
    Leq(Box<Guard>, Box<Guard>),
    Not(Box<Guard>),
    Port(RRC<Port>),
}

/// Helper functions for the guard.
impl Guard {
<<<<<<< HEAD
    pub fn and_vec(&self, guards: &mut Vec<Guard>) -> Self {
        if let Guard::And(inner) = &self {
            let mut new: Vec<_> = inner.clone();
            new.append(guards);
            Guard::And(new)
        } else {
            let mut new: Vec<Guard> = vec![self.clone()];
            new.append(guards);
            Guard::And(new)
        }
    }

    pub fn and(&self, rhs: Guard) -> Self {
        self.and_vec(&mut vec![rhs])
    }
    // TODO(rachit): Implement a tree walking function.
    // fn for_each
    pub fn for_each<F>(&mut self, f: &F)
    where
        F: Fn(RRC<Port>) -> Guard,
    {
        match self {
            Guard::And(ands) => {
                ands.iter_mut().for_each(|guard| guard.for_each(f))
            }
            Guard::Or(ors) => {
                ors.iter_mut().for_each(|guard| guard.for_each(f))
            }
            // Guard::Eq(l, r) => {
            //     Guard::Eq(Box::new(l.for_each(f)), Box::new(r.for_each(f)))
            // }
            // Guard::Neq(l, r) => {
            //     Guard::Neq(Box::new(l.for_each(f)), Box::new(r.for_each(f)))
            // }
            // Guard::Gt(l, r) => {
            //     Guard::Gt(Box::new(l.for_each(f)), Box::new(r.for_each(f)))
            // }
            // Guard::Lt(l, r) => {
            //     Guard::Lt(Box::new(l.for_each(f)), Box::new(r.for_each(f)))
            // }
            // Guard::Geq(l, r) => {
            //     Guard::Geq(Box::new(l.for_each(f)), Box::new(r.for_each(f)))
            // }
            // Guard::Leq(l, r) => {
            //     Guard::Leq(Box::new(l.for_each(f)), Box::new(r.for_each(f)))
            // }
            // Guard::Not(inner) => Guard::Not(Box::new(inner.for_each(f))),
            Guard::Port(port) => *self = f(Rc::clone(port)),
            _ => unimplemented!(),
=======
    /// Returns all the ports used by this guard.
    pub fn all_ports(&self) -> Vec<RRC<Port>> {
        match self {
            Guard::Port(a) => vec![Rc::clone(a)],
            Guard::Or(gs) | Guard::And(gs) => {
                gs.iter().map(|g| g.all_ports()).flatten().collect()
            }
            Guard::Eq(l, r)
            | Guard::Neq(l, r)
            | Guard::Gt(l, r)
            | Guard::Lt(l, r)
            | Guard::Leq(l, r)
            | Guard::Geq(l, r) => {
                let mut atoms = l.all_ports();
                atoms.append(&mut r.all_ports());
                atoms
            }
            Guard::Not(g) => g.all_ports(),
        }
    }

    /// Return the string corresponding to the guard operation.
    pub fn op_str(&self) -> String {
        match self {
            Guard::And(_) => "&".to_string(),
            Guard::Or(_) => "|".to_string(),
            Guard::Eq(_, _) => "==".to_string(),
            Guard::Neq(_, _) => "!=".to_string(),
            Guard::Gt(_, _) => ">".to_string(),
            Guard::Lt(_, _) => "<".to_string(),
            Guard::Geq(_, _) => ">=".to_string(),
            Guard::Leq(_, _) => "<=".to_string(),
            Guard::Not(_) => "!".to_string(),
            Guard::Port(_) => panic!("No operator string for Guard::Port"),
>>>>>>> ecf349bf
        }
    }
}<|MERGE_RESOLUTION|>--- conflicted
+++ resolved
@@ -14,21 +14,25 @@
     Leq(Box<Guard>, Box<Guard>),
     Not(Box<Guard>),
     Port(RRC<Port>),
+    True,
 }
 
 /// Helper functions for the guard.
 impl Guard {
-<<<<<<< HEAD
     pub fn and_vec(&self, guards: &mut Vec<Guard>) -> Self {
+        let mut new: Vec<_>;
         if let Guard::And(inner) = &self {
-            let mut new: Vec<_> = inner.clone();
+            new = inner.clone();
             new.append(guards);
-            Guard::And(new)
         } else {
-            let mut new: Vec<Guard> = vec![self.clone()];
+            new = vec![self.clone()];
             new.append(guards);
-            Guard::And(new)
         }
+        Guard::And(
+            new.into_iter()
+                .filter(|x| !matches!(x, Guard::True))
+                .collect(),
+        )
     }
 
     pub fn and(&self, rhs: Guard) -> Self {
@@ -68,7 +72,9 @@
             // Guard::Not(inner) => Guard::Not(Box::new(inner.for_each(f))),
             Guard::Port(port) => *self = f(Rc::clone(port)),
             _ => unimplemented!(),
-=======
+        }
+    }
+
     /// Returns all the ports used by this guard.
     pub fn all_ports(&self) -> Vec<RRC<Port>> {
         match self {
@@ -87,6 +93,7 @@
                 atoms
             }
             Guard::Not(g) => g.all_ports(),
+            Guard::True => vec![],
         }
     }
 
@@ -102,8 +109,9 @@
             Guard::Geq(_, _) => ">=".to_string(),
             Guard::Leq(_, _) => "<=".to_string(),
             Guard::Not(_) => "!".to_string(),
-            Guard::Port(_) => panic!("No operator string for Guard::Port"),
->>>>>>> ecf349bf
+            Guard::Port(_) | Guard::True => {
+                panic!("No operator string for Guard::Port")
+            }
         }
     }
 }