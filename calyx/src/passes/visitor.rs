// Inspired by this blog post: http://thume.ca/2019/04/18/writing-a-compiler-in-rust/

use crate::lang::ast::*;
use crate::utils::Scoped;

/// `Changes` collects abstract syntax changes and additions during a visitor pass
/// The way the changes are defined is specified by each function.
#[derive(Debug)]
pub struct Changes {
    new_comps: Vec<Component>,
    new_struct: Vec<Structure>,
    new_node: Scoped<Option<Control>>,
}

impl Changes {
    /// adds a new component to the current namespace
    /// You can call this anywhere during a pass
    pub fn add_component(&mut self, comp: Component) {
        self.new_comps.push(comp);
    }

    /// Adds new structure statements to the current component
    pub fn add_structure(&mut self, structure: Structure) {
        self.new_struct.push(structure);
    }

    /// Changes the control node that is being visited when this is called to `control`.
    /// This provides a way to change the actual nodes in the ast.
    /// This change is applied *after* the `finish_*` function is called for the current
    /// control node.
    pub fn change_node(&mut self, control: Control) {
<<<<<<< HEAD
        self.new_node = Some(control);
=======
        self.new_node.set(Some(control));
    }

    /// internal function that creates a new scope for Changes
    fn push_scope(&mut self) {
        self.new_node.push_scope();
    }

    /// internal function that goes out a scope for Changes
    fn pop_scope(&mut self) {
        self.new_node.pop_scope();
>>>>>>> f5e492c8
    }

    fn new() -> Self {
        Changes {
            new_comps: vec![],
            new_struct: vec![],
            new_node: Scoped::new(),
        }
    }
}

/** The `Visitor` trait parameterized on an `Error` type.
For each node `x` in the Ast, there are the functions `start_x`
and `finish_x`. The start functions are called at the beginning
of the traversal for each node, and the finish functions are called
at the end of the traversal for each node. You can use the finish
functions to wrap error with more information. */
pub trait Visitor<Err> {
    fn new() -> Self
    where
        Self: Sized;

    fn name(&self) -> String;

    fn do_pass(&mut self, syntax: &mut Namespace) -> &mut Self
    where
        Self: Sized,
    {
        let mut changes = Changes::new();
        for comp in &mut syntax.components {
            comp.control.visit(self, &mut changes).unwrap_or_else(|_x| {
                eprintln!("The {} pass failed", self.name())
            });
            comp.structure.append(&mut changes.new_struct);
            changes.new_struct = vec![]; // reset structure additions after we're doing visiting a component
        }
        syntax.components.append(&mut changes.new_comps);
        self
    }

    fn start_seq(&mut self, _s: &mut Seq, _c: &mut Changes) -> Result<(), Err> {
        Ok(())
    }

    fn finish_seq(
        &mut self,
        _s: &mut Seq,
        _c: &mut Changes,
        res: Result<(), Err>,
    ) -> Result<(), Err> {
        res
    }

    fn start_par(&mut self, _s: &mut Par, _c: &mut Changes) -> Result<(), Err> {
        Ok(())
    }

    fn finish_par(
        &mut self,
        _s: &mut Par,
        _x: &mut Changes,
        res: Result<(), Err>,
    ) -> Result<(), Err> {
        res
    }

    fn start_if(&mut self, _s: &mut If, _c: &mut Changes) -> Result<(), Err> {
        Ok(())
    }

    fn finish_if(
        &mut self,
        _s: &mut If,
        _x: &mut Changes,
        res: Result<(), Err>,
    ) -> Result<(), Err> {
        res
    }

    fn start_ifen(
        &mut self,
        _s: &mut Ifen,
        _c: &mut Changes,
    ) -> Result<(), Err> {
        Ok(())
    }

    fn finish_ifen(
        &mut self,
        _s: &mut Ifen,
        _x: &mut Changes,
        res: Result<(), Err>,
    ) -> Result<(), Err> {
        res
    }

    fn start_while(
        &mut self,
        _s: &mut While,
        _c: &mut Changes,
    ) -> Result<(), Err> {
        Ok(())
    }

    fn finish_while(
        &mut self,
        _s: &mut While,
        _x: &mut Changes,
        res: Result<(), Err>,
    ) -> Result<(), Err> {
        res
    }

    fn start_print(
        &mut self,
        _s: &mut Print,
        _x: &mut Changes,
    ) -> Result<(), Err> {
        Ok(())
    }

    fn finish_print(
        &mut self,
        _s: &mut Print,
        _x: &mut Changes,
        res: Result<(), Err>,
    ) -> Result<(), Err> {
        res
    }

    fn start_enable(
        &mut self,
        _s: &mut Enable,
        _x: &mut Changes,
    ) -> Result<(), Err> {
        Ok(())
    }

    fn finish_enable(
        &mut self,
        _s: &mut Enable,
        _x: &mut Changes,
        res: Result<(), Err>,
    ) -> Result<(), Err> {
        res
    }

    fn start_disable(
        &mut self,
        _s: &mut Disable,
        _x: &mut Changes,
    ) -> Result<(), Err> {
        Ok(())
    }

    fn finish_disable(
        &mut self,
        _s: &mut Disable,
        _x: &mut Changes,
        res: Result<(), Err>,
    ) -> Result<(), Err> {
        res
    }

    fn start_empty(
        &mut self,
        _s: &mut Empty,
        _x: &mut Changes,
    ) -> Result<(), Err> {
        Ok(())
    }

    fn finish_empty(
        &mut self,
        _s: &mut Empty,
        _x: &mut Changes,
        res: Result<(), Err>,
    ) -> Result<(), Err> {
        res
    }
}

/** `Visitable` describes types that can be visited by things
implementing `Visitor`. This performs a recursive walk of the tree.
It calls `Visitor::start_*` on the way down, and `Visitor::finish_*`
on the way up. */
pub trait Visitable {
    fn visit<Err>(
        &mut self,
        visitor: &mut dyn Visitor<Err>,
        changes: &mut Changes,
    ) -> Result<(), Err>;
}

// Blanket impl for Vectors of Visitables
impl<V: Visitable> Visitable for Vec<V> {
    fn visit<Err>(
        &mut self,
        visitor: &mut dyn Visitor<Err>,
        changes: &mut Changes,
    ) -> Result<(), Err> {
        for t in self {
            t.visit(visitor, changes)?;
        }
        Ok(())
    }
}

impl Visitable for Control {
    fn visit<Err>(
        &mut self,
        visitor: &mut dyn Visitor<Err>,
        changes: &mut Changes,
    ) -> Result<(), Err> {
        changes.push_scope();
        let res = match self {
            Control::Seq { data } => {
                visitor.start_seq(data, changes)?;
                let res = data.stmts.visit(visitor, changes);
                let res2 = visitor.finish_seq(data, changes, res);
                match &changes.new_node.get() {
                    Some(c) => *self = c.clone(),
                    None => (),
                }
                res2
            }
            Control::Par { data } => {
                visitor.start_par(data, changes)?;
                let res = data.stmts.visit(visitor, changes);
                let res2 = visitor.finish_par(data, changes, res);
                match &changes.new_node.get() {
                    Some(c) => *self = c.clone(),

                    None => (),
                }
                res2
            }
            Control::If { data } => {
                visitor.start_if(data, changes)?;
                // closure to combine the results
                let res = (|| {
                    data.tbranch.visit(visitor, changes)?;
                    data.fbranch.visit(visitor, changes)
                })();
                let res2 = visitor.finish_if(data, changes, res);
                match &changes.new_node.get() {
                    Some(c) => {
                        *self = c.clone();
                    }
                    None => (),
                }
                res2
            }
            Control::Ifen { data } => {
                visitor.start_ifen(data, changes)?;
                let res = (|| {
                    data.tbranch.visit(visitor, changes)?;
                    data.fbranch.visit(visitor, changes)
                })();
                let res2 = visitor.finish_ifen(data, changes, res);
                match &changes.new_node.get() {
                    Some(c) => {
                        *self = c.clone();
                    }
                    None => (),
                }
                res2
            }
            Control::While { data } => {
                visitor.start_while(data, changes)?;
                let res = data.body.visit(visitor, changes);
                let res2 = visitor.finish_while(data, changes, res);
                match &changes.new_node.get() {
                    Some(c) => {
                        *self = c.clone();
                    }
                    None => (),
                }
                res2
            }
            Control::Print { data } => {
                let res = visitor.start_print(data, changes);
                let res2 = visitor.finish_print(data, changes, res);
                match &changes.new_node.get() {
                    Some(c) => {
                        *self = c.clone();
                    }
                    None => (),
                }
                res2
            }
            Control::Enable { data } => {
                let res = visitor.start_enable(data, changes);
                let res2 = visitor.finish_enable(data, changes, res);
                match &changes.new_node.get() {
                    Some(c) => {
                        *self = c.clone();
                    }
                    None => (),
                }
                res2
            }
            Control::Disable { data } => {
                let res = visitor.start_disable(data, changes);
                let res2 = visitor.finish_disable(data, changes, res);
                match &changes.new_node.get() {
                    Some(c) => {
                        *self = c.clone();
                    }
                    None => (),
                }
                res2
            }
            Control::Empty { data } => {
                let res = visitor.start_empty(data, changes);
                let res2 = visitor.finish_empty(data, changes, res);
                match &changes.new_node.get() {
                    Some(c) => {
                        *self = c.clone();
                    }
                    None => (),
                }
                res2
            }
        };
        changes.pop_scope();
        res
    }
}<|MERGE_RESOLUTION|>--- conflicted
+++ resolved
@@ -29,9 +29,6 @@
     /// This change is applied *after* the `finish_*` function is called for the current
     /// control node.
     pub fn change_node(&mut self, control: Control) {
-<<<<<<< HEAD
-        self.new_node = Some(control);
-=======
         self.new_node.set(Some(control));
     }
 
@@ -43,7 +40,6 @@
     /// internal function that goes out a scope for Changes
     fn pop_scope(&mut self) {
         self.new_node.pop_scope();
->>>>>>> f5e492c8
     }
 
     fn new() -> Self {
@@ -61,10 +57,10 @@
 of the traversal for each node, and the finish functions are called
 at the end of the traversal for each node. You can use the finish
 functions to wrap error with more information. */
-pub trait Visitor<Err> {
-    fn new() -> Self
-    where
-        Self: Sized;
+pub trait Visitor<Err: std::fmt::Debug> {
+    // fn new() -> Self
+    // where
+    //     Self: Sized;
 
     fn name(&self) -> String;
 
@@ -74,8 +70,8 @@
     {
         let mut changes = Changes::new();
         for comp in &mut syntax.components {
-            comp.control.visit(self, &mut changes).unwrap_or_else(|_x| {
-                eprintln!("The {} pass failed", self.name())
+            comp.control.visit(self, &mut changes).unwrap_or_else(|x| {
+                eprintln!("The {} pass failed: {:?}", self.name(), x)
             });
             comp.structure.append(&mut changes.new_struct);
             changes.new_struct = vec![]; // reset structure additions after we're doing visiting a component
@@ -231,7 +227,7 @@
 It calls `Visitor::start_*` on the way down, and `Visitor::finish_*`
 on the way up. */
 pub trait Visitable {
-    fn visit<Err>(
+    fn visit<Err: std::fmt::Debug>(
         &mut self,
         visitor: &mut dyn Visitor<Err>,
         changes: &mut Changes,
@@ -240,7 +236,7 @@
 
 // Blanket impl for Vectors of Visitables
 impl<V: Visitable> Visitable for Vec<V> {
-    fn visit<Err>(
+    fn visit<Err: std::fmt::Debug>(
         &mut self,
         visitor: &mut dyn Visitor<Err>,
         changes: &mut Changes,
@@ -253,7 +249,7 @@
 }
 
 impl Visitable for Control {
-    fn visit<Err>(
+    fn visit<Err: std::fmt::Debug>(
         &mut self,
         visitor: &mut dyn Visitor<Err>,
         changes: &mut Changes,
