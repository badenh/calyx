--- conflicted
+++ resolved
@@ -2,8 +2,6 @@
 pub mod interpreter;
 pub mod primitives;
 pub mod update;
-<<<<<<< HEAD
 pub mod values;
-=======
-mod test;
->>>>>>> a700b997
+
+mod test;