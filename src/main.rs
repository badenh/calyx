--- conflicted
+++ resolved
@@ -166,15 +166,10 @@
     )?;
 
     WellFormed::do_pass_default(&mut rep)?;
-<<<<<<< HEAD
-    CompileEmpty::do_pass_default(&mut rep)?;
-    CompileControl::do_pass_default(&mut rep)?;
-=======
     Papercut::do_pass_default(&mut rep)?;
     CompileEmpty::do_pass_default(&mut rep)?;
     CompileControl::do_pass_default(&mut rep)?;
     GoInsertion::do_pass_default(&mut rep)?;
->>>>>>> 2d79babd
     Inliner::do_pass_default(&mut rep)?;
 
     // // Construct the name generator
