mod cmdline;
//mod pass_manager;

use crate::ir::traversal::Visitor;
use atty::Stream;
use calyx::{
    errors::{Error, FutilResult},
    frontend::{library, parser},
    ir,
    //lang::context::Context,
    passes,
    //passes,
    //utils::NameGenerator,
};
use cmdline::Opts;
<<<<<<< HEAD
use passes::{CompileControl, CompileEmpty, Inliner, WellFormed};
=======
use passes::{CompileControl, CompileEmpty, GoInsertion, Papercut, WellFormed};
>>>>>>> 234709c5
//use pass_manager::PassManager;
/*use passes::{
    collapse_control::CollapseControl,
    compile_control::CompileControl,
    compile_empty::CompileEmpty,
    component_interface::ComponentInterface,
    externalize::Externalize,
    go_insertion::GoInsertion,
    inliner::Inliner,
    merge_assign::MergeAssign,
    papercut::Papercut,
    remove_external_memories::RemoveExternalMemories,
    static_timing::StaticTiming,
    visitor::{Named, Visitor},
    well_formed::WellFormed,
};*/
use std::io::stdin;
use structopt::StructOpt;

/// Construct the pass manager by registering all passes and aliases used
/// by the command line.
/*fn construct_pass_manager() -> FutilResult<PassManager> {
    // Construct the pass manager and register all passes.
    let mut pm = PassManager::new();

    // Register passes.
    register_pass!(pm, WellFormed);
    register_pass!(pm, StaticTiming);
    register_pass!(pm, CompileControl);
    register_pass!(pm, GoInsertion);
    register_pass!(pm, ComponentInterface);
    register_pass!(pm, Inliner);
    register_pass!(pm, MergeAssign);
    register_pass!(pm, Externalize);
    register_pass!(pm, RemoveExternalMemories);
    register_pass!(pm, CollapseControl);
    register_pass!(pm, CompileEmpty);
    register_pass!(pm, Papercut);

    // Register aliases
    register_alias!(
        pm,
        "all",
        [
            WellFormed,
            Papercut,
            RemoveExternalMemories,
            CompileEmpty,
            CollapseControl,
            StaticTiming,
            CompileControl,
            GoInsertion,
            ComponentInterface,
            Inliner,
            MergeAssign,
        ]
    );

    register_alias!(
        pm,
        "no-inline",
        [
            RemoveExternalMemories,
            CompileEmpty,
            StaticTiming,
            CompileControl,
            GoInsertion,
            ComponentInterface,
        ]
    );

    register_alias!(
        pm,
        "external",
        [
            WellFormed,
            Papercut,
            CompileEmpty,
            CollapseControl,
            CompileControl,
            StaticTiming,
            CompileControl,
            GoInsertion,
            ComponentInterface,
            Inliner,
            MergeAssign,
            Externalize,
        ]
    );

    register_alias!(pm, "none", []);

    Ok(pm)
}*/

fn main() -> FutilResult<()> {
    //let pm = construct_pass_manager()?;

    // parse the command line arguments into Opts struct
    let opts: Opts = Opts::from_args();

    // list all the avaliable pass options when flag --list-passes is enabled
    /*if opts.list_passes {
        println!("{}", pm.show_names());
        return Ok(());
    }*/

    // ==== Construct the context ====
    // parse the file
    let namespace = match &opts.file {
        Some(file) => parser::FutilParser::parse_file(&file),
        None => {
            if atty::isnt(Stream::Stdin) {
                parser::FutilParser::parse(stdin())
            } else {
                Err(Error::InvalidFile(
                    "No file provided and terminal not a TTY".to_string(),
                ))
            }
        }
    }?;

    // parse libraries
    let libraries: Vec<_> = namespace
        .libraries
        .iter()
        .map(|path| {
            library::parser::LibraryParser::parse_file(
                &opts.lib_path.join(path),
            )
        })
        .collect::<FutilResult<Vec<_>>>()?;

    // build context
    /*let context = Context::from_ast(
        namespace,
        &libraries,
        opts.enable_debug,
        opts.enable_verilator,
        opts.color,
    )?;*/

    // Build the IR representation
    let mut rep: ir::Context = ir::from_ast::ast_to_ir(
        namespace.components,
        &libraries,
        opts.enable_debug,
    )?;

    WellFormed::do_pass_default(&mut rep)?;
<<<<<<< HEAD
    Inliner::do_pass_default(&mut rep)?;
=======
    Papercut::do_pass_default(&mut rep)?;
>>>>>>> 234709c5
    CompileEmpty::do_pass_default(&mut rep)?;
    CompileControl::do_pass_default(&mut rep)?;
    GoInsertion::do_pass_default(&mut rep)?;

    // // Construct the name generator
    // let name_gen = NameGenerator::default();

    // // run all passes specified by the command line
    // let context =
    //     pm.execute_plan(context, name_gen, &opts.pass, &opts.disable_pass)?;

    opts.run_backend(&rep)?;
    Ok(())
}<|MERGE_RESOLUTION|>--- conflicted
+++ resolved
@@ -13,11 +13,9 @@
     //utils::NameGenerator,
 };
 use cmdline::Opts;
-<<<<<<< HEAD
-use passes::{CompileControl, CompileEmpty, Inliner, WellFormed};
-=======
-use passes::{CompileControl, CompileEmpty, GoInsertion, Papercut, WellFormed};
->>>>>>> 234709c5
+use passes::{
+    CompileControl, CompileEmpty, GoInsertion, Inliner, Papercut, WellFormed,
+};
 //use pass_manager::PassManager;
 /*use passes::{
     collapse_control::CollapseControl,
@@ -168,14 +166,11 @@
     )?;
 
     WellFormed::do_pass_default(&mut rep)?;
-<<<<<<< HEAD
-    Inliner::do_pass_default(&mut rep)?;
-=======
     Papercut::do_pass_default(&mut rep)?;
->>>>>>> 234709c5
     CompileEmpty::do_pass_default(&mut rep)?;
     CompileControl::do_pass_default(&mut rep)?;
     GoInsertion::do_pass_default(&mut rep)?;
+    Inliner::do_pass_default(&mut rep)?;
 
     // // Construct the name generator
     // let name_gen = NameGenerator::default();
